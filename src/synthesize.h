/*
Innermost routines of image synthesis.

  Copyright (C) 2010, 2011  Lloyd Konneker

  This program is free software; you can redistribute it and/or modify
  it under the terms of the GNU General Public License as published by
  the Free Software Foundation; either version 2 of the License, or
  (at your option) any later version.

  This program is distributed in the hope that it will be useful,
  but WITHOUT ANY WARRANTY; without even the implied warranty of
  MERCHANTABILITY or FITNESS FOR A PARTICULAR PURPOSE.  See the
  GNU General Public License for more details.

  You should have received a copy of the GNU General Public License
  along with this program; if not, write to the Free Software
  Foundation, Inc., 59 Temple Place, Suite 330, Boston, MA  02111-1307  USA
*/

#ifdef VECTORIZED
#include <mmintrin.h> // intrinsics for assembly language MMX op codes, for sse2 xmmintrin.h
#endif

#ifdef SYNTH_THREADED
   /*
   * Threaded synthesis uses mutex on read and write to certain shared data among threads.
   * You COULD use threads without mutex.
   * Then there is a very small chance that color will be scrambled, resulting in a color not found in corpus.
   * Also, if integer writes are not atomic, there is a small chance that sourceOf will be scrambled,
   * resulting in soft errors.
   * And since mutex locking is fast in Linux, we use mutex rather than risk soft errors.
   */

  #ifdef SYNTH_USE_GLIB_THREADS
    GStaticMutex mutex;
  #else
    // Use POSIX instead
    #include <pthread.h>
    pthread_mutex_t mutex;
    // proxies for glib mutex functions are in glibProxy.c, .h
  #endif

#else   // No threads: redefine mutex functions to nil
  #define g_static_mutex_lock(A)
  #define g_static_mutex_unlock(A)
#endif


// Match result kind
typedef enum  BettermentKindEnum 
{
  PERFECT_MATCH,  // Patches equal
  NO_BETTERMENT,  // Match worse than previous best
  GENERIC_BETTERMENT,
  NEIGHBORS_SOURCE,
  RANDOM_CORPUS,
  MAX_BETTERMENT_KIND
} tBettermentKind;


/*
Is point in the target image or wrapped into it.

!!! Note it can have side effects, wrapping the point into the target image when tiling.

If tiling, wrap the coords into the pixmap (and return True.)
Otherwise, return whether the resulting coords are in target pixmap (whether not clipped.)
!!! See elsewhere, tiling is only pertinent if matchContext is False.

IN image parameter is the target and context pixmap
IN/OUT point parameter is a neighbor (target point plus offset). 
Point can be outside the pixmap, requiring clipping or wrapping.
Here clipping means: return false if outside the pixmap.

Note this is not in the innermost, bottleneck.
TODO It makes the engine more capable,
at the cost of slightly slowing down the most frequent use: healing to matchContext.
*/
static inline gboolean 
clipToTargetOrWrapIfTiled (
  const TImageSynthParameters *parameters,   
  Map *image,
  Coordinates *point // !!! IN/OUT
  )
{ 
  while(point->x < 0)
    if (parameters->isMakeSeamlesslyTileableHorizontally)
      point->x += image->width;
    else
      return FALSE;
  
  while(point->x >= (gint) image->width)
    if (parameters->isMakeSeamlesslyTileableHorizontally)
      point->x -= image->width;
    else
      return FALSE;
  
  while(point->y < 0)
    if (parameters->isMakeSeamlesslyTileableVertically)
      point->y += image->height;
    else
      return FALSE;
  
  while(point->y >= (gint) image->height)
    if (parameters->isMakeSeamlesslyTileableVertically)
      point->y -= image->height;
    else
      return FALSE;

  return TRUE;
}

/* 
Neighbor (patch element)
Element of array of points from target image (selection and context).
Copied from target image for better memory locality.
*/
typedef struct neighborStruct {
  Pixelel pixel[MAX_IMAGE_SYNTH_BPP] __attribute__((aligned(8))); // Copy of target pixel
  Coordinates offset;   // Offset from patch center
  // Coords of corpus point this target synthed from, or -1 if this neighbor is context
  Coordinates sourceOf; 
  } TNeighbor;


/*
Class neighbor_source
Similar to sourceOfMap target points, but for neigbhors.
*/

static inline gboolean
has_source_neighbor ( 
  guint j,
  const TNeighbor neighbors[]   // Index in neighbors array (the patch)
  )
{
  return neighbors[j].sourceOf.x != -1;
  // A neighbor only has a source if it is also in the target and has been synthed.
}


/* Copy the source of a neighbor point into the neighbor array. */
static inline void
set_neighbor_state (
  guint n_neighbour,          // index in neighbors
  Coordinates neighbor_point,  // coords in image (context or target)
  Map* sourceOfMap,
  TNeighbor neighbors[]
  ) 
{
  /* Assert neighbor point has values (we already checked that the candidate neighbor had a value.) */
  neighbors[n_neighbour].sourceOf = getSourceOf(neighbor_point, sourceOfMap);
}
  
/* Create a neighbor.  Initialize: offset, status, and pixel. */
static inline void
new_neighbor(
  const guint index,
  Coordinates offset,
  Coordinates neighbor_point,
  TFormatIndices* indices,
  Map* targetMap,
  Map* sourceOfMap,
  TNeighbor neighbors[]
  )
{
  neighbors[index].offset = offset;
  g_static_mutex_lock(&mutex);  // Read color and source atomically
  set_neighbor_state(index, neighbor_point, sourceOfMap, neighbors);
  {
  TPixelelIndex k;
  for (k=0; k<indices->total_bpp; k++)  // !!! Copy whole Pixel, all pixelels
    neighbors[index].pixel[k] = pixmap_index(targetMap, neighbor_point)[k];
  }
  g_static_mutex_unlock(&mutex);
}


/*
Prepare patch (array of neighbors) with values, both inside the target, and outside i.e. in the context (if use_border).
Neighbors are in the source (the target or its context.)
If repeating a pixel, now might have more, different, closer neighbors than on the first pass.
Neighbors array is global, used both for heuristic and in synthing every point ( in computeBestFit() )
Neighbors describes a patch, a shotgun pattern in the first pass, or a contiguous patch in later passes.
It is stored in an array, but is not necessarily a square, contiguous patch.
*/
static guint 
prepare_neighbors(
  Coordinates position, // IN target point
  TImageSynthParameters *parameters, // IN
  TFormatIndices* indices,
  Map* targetMap,
  Map* hasValueMap,
  Map* sourceOfMap,
  pointVector sortedOffsets,
  TNeighbor neighbors[]
  ) 
{
  guint j;
  guint count = 0;
  Coordinates offset;
  Coordinates neighbor_point;
  
  // Target point is always its own first neighbor, even though on startup and first pass it doesn't have a value.
  offset = g_array_index(sortedOffsets, Coordinates, 0);
  new_neighbor(count, offset, position, indices, targetMap, sourceOfMap, neighbors);
  count++;
    
  for(j=1; j<sortedOffsets->len; j++) // !!! Start at 1
  {
    offset = g_array_index(sortedOffsets, Coordinates, j);
    neighbor_point = add_points(position, offset);

    // !!! Note side effects: clipToTargetOrWrapIfTiled might change neighbor_point coordinates !!!
    if (clipToTargetOrWrapIfTiled(parameters, targetMap, &neighbor_point)  // is neighbor in target image or wrappable
        &&  getHasValue(neighbor_point, hasValueMap)   
          // AND ( is neighbor outside target (context) OR inside target with already synthed value )
      ) 
    {
      new_neighbor(count, offset, neighbor_point, indices, targetMap, sourceOfMap, neighbors);
      count++;
      if (count >= (guint) parameters->patchSize) break;
    }
  }
  
  /*
  Note the neighbors are in order of distance from the target pixel.
  But the matching does not depend on the order, it only matters that neighbors are nearest.
  Experiment to sort the nearest neighbors in other orders, such as in row major order
  (so there might be better memory locality) didn't seem to help speed.
  
  Note we can't assert(count==parameters.patchSize)
  If use_border, there is a full neighborhood unless context or corpus small, that is, 
  there are usually plenty of distant neighbors in the context and corpus.
  If not use_border, there is a full neighborhood except for first n_neighbor synthesis tries
  on the very first pass.
  */
  return count;
}




  
/*
This is the inner crux: comparing target patch to corpus patch, pixel by pixel.
Also the bottleneck in performance.

Computing a best fit metric, with early out when exceed known best.

Because of a log transform of a product, this is a summing.

The following discussion depends on how repetition (passes) are configured:
if the first pass is not a complete pass over the target, it doesn't apply.
On the first pass the candidate patch might be a shotgun pattern, to distant context.
On subsequent passes, the candidate patch is often a rectangular pixmap (since the target is filled in.)
But since pixels can be masked, the actual patch tested might be irregularly shaped.

Note that size of patch (n_neighbors) is usually the same for each target pixel, 
but in rare cases, it might not be.
(If there is no context, the first probe has 0 neighbors, the second probe 1 neighbor, ...)
Then does it make sense to also use MAX_WEIGHT for missing neighbors?
*/
static inline gboolean // TODO tBettermentKind, but very subtle 
computeBestFit(
  const Coordinates point, 
  const TFormatIndices * const indices,
  const Map * const corpusMap,
  guint * const bestPatchDiff,  // OUT
  Coordinates * const bestMatchCorpusPoint, // OUT
  const guint countNeighbors,
  const TNeighbor const neighbors[],
  tBettermentKind* latestBettermentKind,
  const tBettermentKind bettermentKind,
  const TPixelelMetricFunc corpusTargetMetric,  // array pointers
  const TMapPixelelMetricFunc mapsMetric
  ) 
{
  guint sum = 0;
  guint i; 
  
#ifdef STATS
  countSourceTries++;
#endif
  // Iterate over neighbors of candidate point. Sum grows as more neighbors tested.
  for(i=0; i<countNeighbors; i++)
  {
    Coordinates off_point = add_points(point, neighbors[i].offset);
    if (clippedOrMaskedCorpus(off_point, corpusMap)) 
    {    
      /* 
      Maximum weighted difference for this neighbor outside corpus.
      !!! Note even if no maps are passed to engine, we weight by the map,
      for this case of an invalid corpus point.
      !!! Note the mapsMetric function is not scaled, 
      so we can't use a constant such as MAX_MAP_DIFF,'
      but instead mapMetric[...], the extreme max value of the metric.
      !!! Which will be zero if mapWeight parameter is zero.
      */
      #ifdef SYMMETRIC_METRIC_TABLE
      // mapsMetric[256] is the max
      sum += MAX_WEIGHT*indices->img_match_bpp + mapsMetric[LIMIT_DOMAIN]*indices->map_match_bpp;
      #else
      sum += MAX_WEIGHT*indices->img_match_bpp + mapsMetric[0]*indices->map_match_bpp;
      #endif
    } 
    else  
    {
#ifndef VECTORIZED
      // Iterate over color pixelels to compute weighted difference
      const Pixelel * corpus_pixel;
      const Pixelel * image_pixel;
      #ifdef SYMMETRIC_METRIC_TABLE
      gshort diff;
      #endif
      
      corpus_pixel = pixmap_index(corpusMap, off_point);
      // ! Note target pixel comes not from targetPoints, but from copy neighbors
      image_pixel = neighbors[i].pixel; // pixel is array, yields Pixelel pointer
      

      /* If not the target point (its own 0th neighbor).
      !!! On the first pass, the target point as its own 0th neighbor has no meaningful, unbiased value.
      Even if e.g. we initialize target to all black, that biases the search.
      */
      if (i) 
      {
        TPixelelIndex j;
        for(j=FIRST_PIXELEL_INDEX; j<indices->colorEndBip; j++)
        {
          #ifdef SYMMETRIC_METRIC_TABLE
          diff = (gshort) image_pixel[j] - (gshort) corpus_pixel[j];
          sum += corpusTargetMetric[ ((diff < 0) ? (-diff) : (diff)) ];
          // OR sum += corpusTargetMetric[ abs(diff) ]; // abs() a macro? from stddef.h
          #else
          sum += corpusTargetMetric[ 256u + image_pixel[j] - corpus_pixel[j] ];
          #endif
        }
      }
      if (indices->map_match_bpp > 0) // If maps
      {
        TPixelelIndex j;
        for(j=indices->map_start_bip; j<indices->map_end_bip; j++)  // also sum mapped difference
        {
          #ifdef SYMMETRIC_METRIC_TABLE
          diff = (gshort) image_pixel[j] - (gshort) corpus_pixel[j];
          sum += mapsMetric[ ((diff < 0) ? (-diff) : (diff)) ];
          // sum += mapsMetric[ abs(diff) ];
          #else
          sum += mapsMetric[256u + image_pixel[j] - corpus_pixel[j]];
          #endif
        }
      }
#else
      const Pixelel * __restrict__ corpus_pixel = pixmap_index(corpusMap, off_point);
      const Pixelel  * __restrict__ image_pixel = neighbors[i].pixel;
      #define MMX_INTRINSICS_RESYNTH
      #include "resynth-vectorized.h"
#endif
      /*
      !!! Very subtle: on the very first pass and very first target point, with no context,
      the patch is only one point, the being synthesized pixel.
      Above, the loop will execute exactly once.
      At "if (i)", it will not compute a weighted difference.
      Hence the sum will be zero, i.e. a perfect match, and the very first probe will be the best match.
      In other words, it will be completely at random, with no actual searching.
      */
    }
 
    /* 
    lkk !!! bestMatchCorpusPoint not set.
    Note: equals.
    If this source is same as prior source for target or different from prior source
    ( whether picked randomly or for a repeat) 
    AND all neighbors checked (iteration completed) without finding a lesser bestPatchDiff (but maybe an equal bestPatchDiff)
    bestMatchCorpusPoint is not changed even if it is a different source.
    ??? Study how many different but equal sources are found.  
    Are different source in later repeats closer distance?
    */
    if (sum >= *bestPatchDiff) return FALSE;  // !!! Short circuit for neighbors
  }

  // Assert sum strictly < bestPatchDiff
  *bestPatchDiff = sum;
  *latestBettermentKind = bettermentKind;
  
  // bestMatchCorpusPoint might already equal point, but might be smaller sum because different neighbors or different neighbor values
  *bestMatchCorpusPoint = point;
  if (sum <=0) 
  {
#ifdef STATS
    bettermentStats[PERFECT_MATCH]+=1;
#endif
    return TRUE;  // PERFECT_MATCH
  }
  else 
    return FALSE; // GENERIC_BETTERMENT;
}


static inline void
setColor(
  TFormatIndices* indices,
  Map* targetMap,
  Coordinates targetPosition,
  Map* corpusMap,
  Coordinates corpusPosition
  )
{
  TPixelelIndex j;
  
  // For all color pixelels (channels)
  for(j=FIRST_PIXELEL_INDEX; j<indices->colorEndBip; j++)
    // Overwrite prior with new color
    pixmap_index(targetMap, targetPosition)[j] = 
      pixmap_index(corpusMap, corpusPosition)[j];  
}


/*
The heart of the algorithm.
Called repeatedly: many passes over the data.
*/
static guint
synthesize(
  TImageSynthParameters *parameters,  // IN
  guint threadIndex,       // IN Zero if not threaded
  guint startTargetIndex,  // IN
  guint endTargetIndex,    // IN
  TFormatIndices* indices, // IN
  Map * targetMap,      // IN/OUT
  Map* corpusMap,       // IN
  Map* recentProberMap, // IN/OUT
  Map* hasValueMap,     // IN/OUT
  Map* sourceOfMap,     // IN/OUT
  pointVector targetPoints, // IN
  pointVector corpusPoints, // IN
  pointVector sortedOffsets, // IN
  GRand *prng,
  TPixelelMetricFunc corpusTargetMetric,  // array pointers
  TMapPixelelMetricFunc mapsMetric,
  void (*deepProgressCallback)()
  )
{
  guint target_index;
  Coordinates position;
  guint repeatCountBetters = 0;
  
  tBettermentKind latestBettermentKind; // matchResult;
  gboolean isPerfectMatch = FALSE;
  
  // Best match in this pass search for a matching patch.
  guint bestPatchDiff;   
  Coordinates bestMatchCorpusPoint = {0,0};
  
  /* 
  Neighbors  (patch)
  Copied from source image for better memory locality.
  */
  // TODO this is large and allocated on the stack
  TNeighbor neighbors[IMAGE_SYNTH_MAX_NEIGHBORS];
  guint countNeighbors = 0;
  
  /* ALT: count progress once at start of pass countTargetTries += repetition_params[pass][1]; */
  reset_color_change();

  // Each thread works on a slice of targetPoints.  Starting at the threadIndex, incremented by count of threads.
  // If there is no threads or only one thread, starts at startTargetIndex, increments by 1
  for(target_index=startTargetIndex + threadIndex % THREAD_LIMIT;
      target_index<endTargetIndex;
      target_index += THREAD_LIMIT)
  {
#ifdef STATS
    countTargetTries += 1;
#endif
    
    #ifdef DEEP_PROGRESS
    // Callback to the level which calculates percent and forwards to the ultimate calling process.
    if ((target_index&4095) == 0)   deepProgressCallback();
    #endif
    
    position = g_array_index(targetPoints, Coordinates, target_index);
     
    /*
    In the original algorithm, here we called setHasValue(&position, TRUE, hasValueMap);
    Which meant we are about to give it a value (and a source),
    but also was a flag that meant to put offset (0,0) in neighbors !!!
    Now, we always put offset(0,0) in neighbors, and don't call setHasValue
    until after we actually synthesize the pixel.
    This is safer for threading: it eliminates a window where hasValue is set but color is uninitialized.
    */
    
    countNeighbors = prepare_neighbors(position, parameters, indices, 
      targetMap, hasValueMap, sourceOfMap, sortedOffsets,
      neighbors
      );
    
    /*
    Repeat a pixel even if found an exact match last pass, because neighbors might have changed.
    
    On passes after the first, we don't explicitly start with best of the previous match,
    but since a pixel is it's own first neighbor, the first best calculated will a be
    from the source that gave the previous best, and should be a good starting best.
    */
    bestPatchDiff = G_MAXUINT; /* A very large positive number.  Was: 1<<30 */       
    // matchResult = NO_BETTERMENT;
    isPerfectMatch = FALSE;
    latestBettermentKind = NO_BETTERMENT;
    /*
    Heuristic 1, try neighbors of sources of neighbors of target pixel.
    In other words, continue building this region of the target
    from the corpus region (continuation) where neighbors of the target pixel came from.
    
    Subtle: The target pixel is its own first neighbor (offset 0,0).
    On the first pass, it has no source.
    On subsequent passes, it has a source and thus its source is the first corpus point to be probed again,
    and that will set bestPatchDiff to a low value!!!
    */
    {
    guint neighbor_index;
    
    // TODO check for zero here is redundant
    for(neighbor_index=0; neighbor_index<countNeighbors && bestPatchDiff != 0; neighbor_index++)
      // If the neighbor is in the target (not the context) and has a source in the corpus (already synthesized.)
      if ( has_source_neighbor(neighbor_index, neighbors) ) {
        /*
        Coord arithmetic: corpus source minus neighbor offset.
        corpus_point is a pixel in the corpus with opposite offset to corpus source of neighbor
        as target position has to this target neighbor.
        !!! Note corpus_point is raw coordinate into corpus: might be masked.
        !!! It is not an index into unmasked corpusPoints.
        */
        Coordinates corpus_point = subtract_points(neighbors[neighbor_index].sourceOf, 
          neighbors[neighbor_index].offset);
        
        /* !!! Must clip corpus_point before further use, its only potentially in the corpus. */
        if (clippedOrMaskedCorpus(corpus_point, corpusMap)) continue;
        if (*intmap_index(recentProberMap, corpus_point) == target_index) continue; // Heuristic 2
        isPerfectMatch = computeBestFit(corpus_point, indices, corpusMap,
          &bestPatchDiff, &bestMatchCorpusPoint,
          countNeighbors, neighbors, 
          &latestBettermentKind, NEIGHBORS_SOURCE,
          corpusTargetMetric, mapsMetric
          );
        // TODO stats: if bettered, is kind NEIGHBORS_SOURCE 
        // if ( matchResult == PERFECT_MATCH ) break;  // Break neighbors loop
        if ( isPerfectMatch ) break;  // Break neighbors loop
        /*
        !!! Remember we probed corpus pixel point for target point target_index.
        Heuristic 2: all target neighbors with values might come from the same corpus locus,
        called a "continuation" in Harrison's thesis.
        */
        /*
         * Shared and written but no mutex.  It should not be a problem,
         * even if garbled, the value written is not used except for a comparison.
         * At most, it would reduce the value of heuristic2.
         * Different threads are probably working in different continuations and not contending.
         */
        *intmap_index(recentProberMap, corpus_point) = target_index;
      }
      // Else the neighbor is not in the target (has no source) so we can't use the heuristic 1.
    }
      
    // if ( matchResult != PERFECT_MATCH )
    if ( ! isPerfectMatch )
    {
      /* 
      Match patches at random source points from the corpus.
      In later passes, many will be earlyouts.
      */
      gint j;
      for(j=0; j<parameters->maxProbeCount; j++)
      {
        isPerfectMatch = computeBestFit(randomCorpusPoint(corpusPoints, prng), 
          indices, corpusMap,
          &bestPatchDiff, &bestMatchCorpusPoint,
          countNeighbors, neighbors,
          &latestBettermentKind, RANDOM_CORPUS,
          corpusTargetMetric, mapsMetric
          );
        if ( isPerfectMatch ) break;  /* Break loop over random corpus points */
        // if ( matchResult == PERFECT_MATCH ) break;  /* Break loop over random corpus points */
        // Not set recentProberMap(point) since heuristic rarely works for random source.
        // TODO if bettered is kind RANDOM_CORPUS
      }
    }
    
    store_betterment_stats(matchResult);
    /* DEBUG dump_target_resynthesis(position); */
    
    /*
    Store best match.
    Compared to match from a previous pass:
     The best match may be no better.
     The best match may be the same source point.
     The best match may be the same color from a different source point.
     The best match may be the same source but a better match because the patch changed.
    These are all independent.
    We distinguish some of these cases: only store a better matching, new source.
    */
    // if (matchResult != NO_BETTERMENT )
    if (latestBettermentKind != NO_BETTERMENT )
    {
      /* if source different from previous pass */
      if ( ! equal_points(getSourceOf(position, sourceOfMap), bestMatchCorpusPoint) ) 
      {
        repeatCountBetters++;   /* feedback for termination. */
        integrate_color_change(position); // Must be before we store the new color values.

        g_static_mutex_lock(&mutex);    // Atomic write to color and sourceOf
        // Save the new color values (!!! not the alpha) for this target point
        setColor( indices, targetMap, position, corpusMap, bestMatchCorpusPoint);
        setSourceOf(position, bestMatchCorpusPoint, sourceOfMap); /* Remember new source */
<<<<<<< HEAD
        printf("Position %d %d source %d %d\n", position.x, position.y, bestMatchCorpusPoint.x, bestMatchCorpusPoint.y);
=======
        // printf("Position %d %d source %d %d\n", position.x, position.y, bestMatchCorpusPoint.x, bestMatchCorpusPoint.y);
        g_static_mutex_unlock(&mutex);

>>>>>>> b098a92c
      } /* else same source for target */
    } /* else match is same or worse */

    // Shared, but no mutex lock because all writers are setting to the same value, TRUE
    setHasValue(&position, TRUE, hasValueMap);
  } /* end for each target pixel */
  return repeatCountBetters;
}
<|MERGE_RESOLUTION|>--- conflicted
+++ resolved
@@ -19,6 +19,7 @@
 */
 
 #ifdef VECTORIZED
+
 #include <mmintrin.h> // intrinsics for assembly language MMX op codes, for sse2 xmmintrin.h
 #endif
 
@@ -612,13 +613,9 @@
         // Save the new color values (!!! not the alpha) for this target point
         setColor( indices, targetMap, position, corpusMap, bestMatchCorpusPoint);
         setSourceOf(position, bestMatchCorpusPoint, sourceOfMap); /* Remember new source */
-<<<<<<< HEAD
-        printf("Position %d %d source %d %d\n", position.x, position.y, bestMatchCorpusPoint.x, bestMatchCorpusPoint.y);
-=======
         // printf("Position %d %d source %d %d\n", position.x, position.y, bestMatchCorpusPoint.x, bestMatchCorpusPoint.y);
         g_static_mutex_unlock(&mutex);
 
->>>>>>> b098a92c
       } /* else same source for target */
     } /* else match is same or worse */
 
