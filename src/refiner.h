
/*
Engine does repeated passes with a closed feedback loop to quit early if no improvement is made.

First pass: target is empty and patches are shotgun patterns, i.e. sparse, mostly from outside the target.

Second pass: target is synthesized but poorly.  Use patches from the poor target to refine the target.  
Patches are non-sparse i.e. contiguous, but not necessarily square or symmetric.
Second pass refines every pixel in the target.

Third and further passes refine a subset of the target.
It is debatable whether third and subsequent passes should continue to refine every pixel in the target.

Note the original made passes of increasing size,
resynthesizing early synthesized pixels early.

  Copyright (C) 2010, 2011  Lloyd Konneker

  This program is free software; you can redistribute it and/or modify
  it under the terms of the GNU General Public License as published by
  the Free Software Foundation; either version 2 of the License, or
  (at your option) any later version.

  This program is distributed in the hope that it will be useful,
  but WITHOUT ANY WARRANTY; without even the implied warranty of
  MERCHANTABILITY or FITNESS FOR A PARTICULAR PURPOSE.  See the
  GNU General Public License for more details.

  You should have received a copy of the GNU General Public License
  along with this program; if not, write to the Free Software
  Foundation, Inc., 59 Temple Place, Suite 330, Boston, MA  02111-1307  USA
*/

/*
Non threaded version, but with same signature and calls to synthesize()
*/

static void 
refiner(
  TImageSynthParameters parameters,
  TFormatIndices* indices,
  Map* targetMap,
  Map* corpusMap,
  Map* recentProberMap,
  Map* hasValueMap,
  Map* sourceOfMap,
  pointVector targetPoints,
  pointVector corpusPoints,
  pointVector sortedOffsets,
  GRand *prng,
  TPixelelMetricFunc corpusTargetMetric,  // array pointers
  TMapPixelelMetricFunc mapsMetric,
  void (*progressCallback)(int, void*),
  void *contextInfo
  ) 
{
  guint pass;
  TRepetionParameters repetition_params;
  
  // For progress
  guint estimatedPixelCountToCompletion;
  guint completedPixelCount = 0;
  guint priorReportedPercentComplete = 0;

  
  /*
   * Nested function is gcc extension.
   * Called from inside synthesis every 4k target pixels.
   * Convert to a percent of estimated total pixels to synthesis.
   * Callback invoking process every 1 percent.
   * Note synthesis may quit early: then progress makes a large jump.
   */
  void
  deepProgressCallback()
  {
    completedPixelCount += 4096;
    guint percentComplete = ((float)completedPixelCount/estimatedPixelCountToCompletion)*100;
    if ( percentComplete > priorReportedPercentComplete )
    {
      progressCallback((int) percentComplete, contextInfo);  // Forward callback to calling process
      priorReportedPercentComplete = percentComplete;
    }
  }


  prepare_repetition_parameters(repetition_params, targetPoints->len);
  estimatedPixelCountToCompletion = estimatePixelsToSynth(repetition_params);
  
  for (pass=0; pass<MAX_PASSES; pass++)
  { 
    guint endTargetIndex = repetition_params[pass][1];
    gulong betters = 0; // gulong so can be cast to void *
    
    betters = synthesize(
        &parameters,
        0,      // Unthreaded synthesis is threadIndex 0
        0,      // Unthreaded synthesis startTargetIndex is 0
        endTargetIndex,
        indices,
        targetMap,
        corpusMap,
        recentProberMap,
        hasValueMap,
        sourceOfMap,
        targetPoints,
        corpusPoints,
        sortedOffsets,
        prng,
        corpusTargetMetric,
        mapsMetric,
        deepProgressCallback
        );

    // nil unless DEBUG
    print_pass_stats(pass, repetition_params[pass][1], betters);
<<<<<<< HEAD
    printf("Pass %d betters %d\n", pass, betters);
=======
    // printf("Pass %d betters %ld\n", pass, betters);
>>>>>>> b098a92c
    
    /* Break if a small fraction of target is bettered
    This is a fraction of total target points, 
    not the possibly smaller count of target attempts this pass.
    Or break on small integral change: if ( targetPoints_size / integralColorChange < 10 ) {
    */
    if ( (float) betters / targetPoints->len < (IMAGE_SYNTH_TERMINATE_FRACTION) ) 
    {
      // printf("Quitting early after %d passes. Betters %ld\n", pass+1, betters);
      break;
    }
    
    // Simple progress: percent of passes complete.
    // This is not ideal, a maximum of MAX_PASSES callbacks, typically six.
    // And the later passes are much shorter than earlier passes.
    // progressCallback( (int) ((pass+1.0)/(MAX_PASSES+1)*100), contextInfo);
  } // end pass
}<|MERGE_RESOLUTION|>--- conflicted
+++ resolved
@@ -113,11 +113,7 @@
 
     // nil unless DEBUG
     print_pass_stats(pass, repetition_params[pass][1], betters);
-<<<<<<< HEAD
-    printf("Pass %d betters %d\n", pass, betters);
-=======
     // printf("Pass %d betters %ld\n", pass, betters);
->>>>>>> b098a92c
     
     /* Break if a small fraction of target is bettered
     This is a fraction of total target points, 
